/**
 * @fileoverview Vimeo Media Controller - Wrapper for Vimeo Media API
 */

var VimeoState = {
  UNSTARTED: -1,
  ENDED: 0,
  PLAYING: 1,
  PAUSED: 2,
  BUFFERING: 3
};

/**
 * Vimeo Media Controller - Wrapper for Vimeo Media API
 * @param {videojs.Player|Object} player
 * @param {Object=} options
 * @param {Function=} ready
 * @constructor
 */
videojs.Vimeo = videojs.MediaTechController.extend({
  init: function(player, options, ready){
    videojs.MediaTechController.call(this, player, options, ready);

<<<<<<< HEAD
=======
    // Copy the JavaScript options if they exists
    if (typeof options['source'] != 'undefined') {
        for (var key in options['source']) {
            player.options()[key] = options['source'][key];
        }
    }

>>>>>>> ce334edb
    this.player_ = player;
    this.player_el_ = document.getElementById(this.player_.id());


    // Copy the JavaScript options if they exists
    if (typeof options['source'] != 'undefined') {
        for (var key in options['source']) {
            player.options()[key] = options['source'][key];
        }
    }

    // Disable lockShowing because we always use Vimeo controls
    this.player_.controls(false);

    this.id_ = this.player_.id() + '_vimeo_api';

    this.el_ = videojs.Component.prototype.createEl('iframe', {
      id: this.id_,
      className: 'vjs-tech',
      scrolling: 'no',
      marginWidth: 0,
      marginHeight: 0,
      frameBorder: 0,
      webkitAllowFullScreen: 'true',
      mozallowfullscreen: 'true',
      allowFullScreen: 'true'
    });

    this.player_el_.insertBefore(this.el_, this.player_el_.firstChild);

<<<<<<< HEAD
    this.baseUrl = (document.location.protocol == 'https')? 'https://secure.vimeo.com/video/' : 'http://player.vimeo.com/video/';
=======
    this.baseUrl = document.location.protocol + '//player.vimeo.com/video/';
>>>>>>> ce334edb

    this.vimeo = {};
    this.vimeoInfo = {};

    var self = this;
    this.el_.onload = function() { self.onLoad(); };

    this.startMuted = player.options()['muted'];

    this.src(player.options()['src']);
  }
});

videojs.Vimeo.prototype.dispose = function(){
  this.vimeo.api('unload');
  delete this.vimeo;
  this.el_.parentNode.removeChild(this.el_);

  videojs.MediaTechController.prototype.dispose.call(this);
};

videojs.Vimeo.prototype.src = function(src){
  this.isReady_ = false;

  // Regex that parse the video ID for any Vimeo URL
  var regExp = /^.*(vimeo\.com\/)((channels\/[A-z]+\/)|(groups\/[A-z]+\/videos\/))?([0-9]+)/;
  var match = src.match(regExp);

  if (match){
    this.videoId = match[5];
  }

  var params = {
    api: 1,
    byline: 0,
    portrait: 0,
    show_title: 0,
    show_byline: 0,
    show_portait: 0,
    fullscreen: 1,
    player_id: this.id_,
    autoplay: (this.player_.options()['autoplay'])?1:0,
    loop: (this.player_.options()['loop'])?1:0
  };

  this.el_.src = this.baseUrl + this.videoId + '?' + videojs.Vimeo.makeQueryString(params);
};

videojs.Vimeo.prototype.load = function(){};
videojs.Vimeo.prototype.play = function(){ this.vimeo.api('play'); };
videojs.Vimeo.prototype.pause = function(){ this.vimeo.api('pause'); };
videojs.Vimeo.prototype.paused = function(){
  return this.vimeoInfo.state !== VimeoState.PLAYING &&
         this.vimeoInfo.state !== VimeoState.BUFFERING;
};

videojs.Vimeo.prototype.currentTime = function(){ return this.vimeoInfo.time || 0; };

videojs.Vimeo.prototype.setCurrentTime = function(seconds){
  this.vimeo.api('seekTo', seconds);
  this.player_.trigger('timeupdate');
};

videojs.Vimeo.prototype.duration = function(){ return this.vimeoInfo.duration || 0; };
videojs.Vimeo.prototype.buffered = function(){ return videojs.createTimeRange(0, (this.vimeoInfo.buffered*this.vimeoInfo.duration) || 0); };

videojs.Vimeo.prototype.volume = function() { return (this.vimeoInfo.muted)? this.vimeoInfo.muteVolume : this.vimeoInfo.volume; };
videojs.Vimeo.prototype.setVolume = function(percentAsDecimal){
  this.vimeo.api('setvolume', percentAsDecimal);
  this.vimeoInfo.volume = percentAsDecimal;
  this.player_.trigger('volumechange');
};
videojs.Vimeo.prototype.currentSrc = function() {
  return this.el_.src;
};
videojs.Vimeo.prototype.muted = function() { return this.vimeoInfo.muted || false; };
videojs.Vimeo.prototype.setMuted = function(muted) {
  if (muted) {
    this.vimeoInfo.muteVolume = this.vimeoInfo.volume;
    this.setVolume(0);
  } else {
    this.setVolume(this.vimeoInfo.muteVolume);
  }

  this.vimeoInfo.muted = muted;
  this.player_.trigger('volumechange');
};

videojs.Vimeo.prototype.onReady = function(){
  this.isReady_ = true;
  this.triggerReady();

  if (this.startMuted) {
    this.setMuted(true);
    this.startMuted = false;
  }
};

videojs.Vimeo.prototype.onLoad = function(){
  if (this.vimeo.api) {
    this.vimeo.api('unload');
    delete this.vimeo;
  }

  this.vimeo = $f(this.el_);

  this.vimeoInfo = {
    state: VimeoState.UNSTARTED,
    volume: 1,
    muted: false,
    muteVolume: 1,
    time: 0,
    duration: 0,
    buffered: 0,
    url: this.baseUrl + this.videoId,
    error: null
  };

  var self = this;
  this.vimeo.addEvent('ready', function(id){
    self.onReady();

    self.vimeo.addEvent('loadProgress', function(data, id){ self.onLoadProgress(data); });
    self.vimeo.addEvent('playProgress', function(data, id){ self.onPlayProgress(data); });
    self.vimeo.addEvent('play', function(id){ self.onPlay(); });
    self.vimeo.addEvent('pause', function(id){ self.onPause(); });
    self.vimeo.addEvent('finish', function(id){ self.onFinish(); });
    self.vimeo.addEvent('seek', function(data, id){ self.onSeek(data); });

  });
};

videojs.Vimeo.prototype.onLoadProgress = function(data){
  var durationUpdate = !this.vimeoInfo.duration;
  this.vimeoInfo.duration = data.duration;
  this.vimeoInfo.buffered = data.percent;
  this.player_.trigger('progress');
  if (durationUpdate) this.player_.trigger('durationchange');
};

videojs.Vimeo.prototype.onPlayProgress = function(data){
  this.vimeoInfo.time = data.seconds;
  this.player_.trigger('timeupdate');
};

videojs.Vimeo.prototype.onPlay = function(){
  this.vimeoInfo.state = VimeoState.PLAYING;
  this.player_.trigger('play');
};

videojs.Vimeo.prototype.onPause = function(){
  this.vimeoInfo.state = VimeoState.PAUSED;
  this.player_.trigger('pause');
};

videojs.Vimeo.prototype.onFinish = function(){
  this.vimeoInfo.state = VimeoState.ENDED;
  this.player_.trigger('ended');
};

videojs.Vimeo.prototype.onSeek = function(data){
  this.vimeoInfo.time = data.seconds;
  this.player_.trigger('timeupdate');
  this.player_.trigger('seeked');
};

videojs.Vimeo.prototype.onError = function(error){
  this.player_.error = error;
  this.player_.trigger('error');
};

videojs.Vimeo.isSupported = function(){
  return true;
};

videojs.Vimeo.prototype.supportsFullScreen = function() {
  return false;
};

videojs.Vimeo.canPlaySource = function(srcObj){
  return (srcObj.type == 'video/vimeo');
};

videojs.Vimeo.makeQueryString = function(args){
  var array = [];
  for (var key in args){
    if (args.hasOwnProperty(key)){
      array.push(encodeURIComponent(key) + '=' + encodeURIComponent(args[key]));
    }
  }

  return array.join('&');
};

// Froogaloop API -------------------------------------------------------------

// From https://github.com/vimeo/player-api/blob/master/javascript/froogaloop.js
var Froogaloop = (function(){
    // Define a local copy of Froogaloop
    function Froogaloop(iframe) {
        // The Froogaloop object is actually just the init constructor
        return new Froogaloop.fn.init(iframe);
    }

    var eventCallbacks = {},
        hasWindowEvent = false,
        isReady = false,
        slice = Array.prototype.slice,
        playerDomain = '';

    Froogaloop.fn = Froogaloop.prototype = {
        element: null,

        init: function(iframe) {
            if (typeof iframe === "string") {
                iframe = document.getElementById(iframe);
            }

            this.element = iframe;

            // Register message event listeners
            playerDomain = getDomainFromUrl(this.element.getAttribute('src'));

            return this;
        },

        /*
         * Calls a function to act upon the player.
         *
         * @param {string} method The name of the Javascript API method to call. Eg: 'play'.
         * @param {Array|Function} valueOrCallback params Array of parameters to pass when calling an API method
         *                                or callback function when the method returns a value.
         */
        api: function(method, valueOrCallback) {
            if (!this.element || !method) {
                return false;
            }

            var self = this,
                element = self.element,
                target_id = element.id !== '' ? element.id : null,
                params = !isFunction(valueOrCallback) ? valueOrCallback : null,
                callback = isFunction(valueOrCallback) ? valueOrCallback : null;

            // Store the callback for get functions
            if (callback) {
                storeCallback(method, callback, target_id);
            }

            postMessage(method, params, element);
            return self;
        },

        /*
         * Registers an event listener and a callback function that gets called when the event fires.
         *
         * @param eventName (String): Name of the event to listen for.
         * @param callback (Function): Function that should be called when the event fires.
         */
        addEvent: function(eventName, callback) {
            if (!this.element) {
                return false;
            }

            var self = this,
                element = self.element,
                target_id = element.id !== '' ? element.id : null;


            storeCallback(eventName, callback, target_id);

            // The ready event is not registered via postMessage. It fires regardless.
            if (eventName != 'ready') {
                postMessage('addEventListener', eventName, element);
            }
            else if (eventName == 'ready' && isReady) {
                callback.call(null, target_id);
            }

            return self;
        },

        /*
         * Unregisters an event listener that gets called when the event fires.
         *
         * @param eventName (String): Name of the event to stop listening for.
         */
        removeEvent: function(eventName) {
            if (!this.element) {
                return false;
            }

            var self = this,
                element = self.element,
                target_id = element.id !== '' ? element.id : null,
                removed = removeCallback(eventName, target_id);

            // The ready event is not registered
            if (eventName != 'ready' && removed) {
                postMessage('removeEventListener', eventName, element);
            }
        }
    };

    /**
     * Handles posting a message to the parent window.
     *
     * @param method (String): name of the method to call inside the player. For api calls
     * this is the name of the api method (api_play or api_pause) while for events this method
     * is api_addEventListener.
     * @param params (Object or Array): List of parameters to submit to the method. Can be either
     * a single param or an array list of parameters.
     * @param target (HTMLElement): Target iframe to post the message to.
     */
    function postMessage(method, params, target) {
        if (!target || !target.contentWindow || !target.contentWindow.postMessage) {
            return false;
        }

        var url = target.getAttribute('src').split('?')[0],
            data = JSON.stringify({
                method: method,
                value: params
            });

        if (url.substr(0, 2) === '//') {
            url = window.location.protocol + url;
        }

        target.contentWindow.postMessage(data, url);
    }

    /**
     * Event that fires whenever the window receives a message from its parent
     * via window.postMessage.
     */
    function onMessageReceived(event) {
        var data, method;

        try {
            data = JSON.parse(event.data);
            method = data.event || data.method;
        }
        catch(e)  {
            //fail silently... like a ninja!
        }

        if (method == 'ready' && !isReady) {
            isReady = true;
        }

        // Handles messages from moogaloop only
        if (event.origin != playerDomain) {
            return false;
        }

        var value = data.value,
            eventData = data.data,
            target_id = target_id === '' ? null : data.player_id,

            callback = getCallback(method, target_id),
            params = [];

        if (!callback) {
            return false;
        }

        if (value !== undefined) {
            params.push(value);
        }

        if (eventData) {
            params.push(eventData);
        }

        if (target_id) {
            params.push(target_id);
        }

        return params.length > 0 ? callback.apply(null, params) : callback.call();
    }


    /**
     * Stores submitted callbacks for each iframe being tracked and each
     * event for that iframe.
     *
     * @param eventName (String): Name of the event. Eg. api_onPlay
     * @param callback (Function): Function that should get executed when the
     * event is fired.
     * @param target_id (String) [Optional]: If handling more than one iframe then
     * it stores the different callbacks for different iframes based on the iframe's
     * id.
     */
    function storeCallback(eventName, callback, target_id) {
        if (target_id) {
            if (!eventCallbacks[target_id]) {
                eventCallbacks[target_id] = {};
            }
            eventCallbacks[target_id][eventName] = callback;
        }
        else {
            eventCallbacks[eventName] = callback;
        }
    }

    /**
     * Retrieves stored callbacks.
     */
    function getCallback(eventName, target_id) {
        if (target_id && eventCallbacks[target_id]) {
            return eventCallbacks[target_id][eventName];
        }
        else {
            return eventCallbacks[eventName];
        }
    }

    function removeCallback(eventName, target_id) {
        if (target_id && eventCallbacks[target_id]) {
            if (!eventCallbacks[target_id][eventName]) {
                return false;
            }
            eventCallbacks[target_id][eventName] = null;
        }
        else {
            if (!eventCallbacks[eventName]) {
                return false;
            }
            eventCallbacks[eventName] = null;
        }

        return true;
    }

    /**
     * Returns a domain's root domain.
     * Eg. returns http://vimeo.com when http://vimeo.com/channels is sbumitted
     *
     * @param url (String): Url to test against.
     * @return url (String): Root domain of submitted url
     */
    function getDomainFromUrl(url) {
        if (url.substr(0, 2) === '//') {
            url = window.location.protocol + url;
        }

        var url_pieces = url.split('/'),
            domain_str = '';

        for(var i = 0, length = url_pieces.length; i < length; i++) {
            if(i<3) {domain_str += url_pieces[i];}
            else {break;}
            if(i<2) {domain_str += '/';}
        }

        return domain_str;
    }

    function isFunction(obj) {
        return !!(obj && obj.constructor && obj.call && obj.apply);
    }

    function isArray(obj) {
        return toString.call(obj) === '[object Array]';
    }

    // Give the init function the Froogaloop prototype for later instantiation
    Froogaloop.fn.init.prototype = Froogaloop.fn;

    // Listens for the message event.
    // W3C
    if (window.addEventListener) {
        window.addEventListener('message', onMessageReceived, false);
    }
    // IE
    else {
        window.attachEvent('onmessage', onMessageReceived);
    }

    // Expose froogaloop to the global object
    return (window.Froogaloop = window.$f = Froogaloop);

})();<|MERGE_RESOLUTION|>--- conflicted
+++ resolved
@@ -21,8 +21,6 @@
   init: function(player, options, ready){
     videojs.MediaTechController.call(this, player, options, ready);
 
-<<<<<<< HEAD
-=======
     // Copy the JavaScript options if they exists
     if (typeof options['source'] != 'undefined') {
         for (var key in options['source']) {
@@ -30,7 +28,6 @@
         }
     }
 
->>>>>>> ce334edb
     this.player_ = player;
     this.player_el_ = document.getElementById(this.player_.id());
 
@@ -61,11 +58,7 @@
 
     this.player_el_.insertBefore(this.el_, this.player_el_.firstChild);
 
-<<<<<<< HEAD
-    this.baseUrl = (document.location.protocol == 'https')? 'https://secure.vimeo.com/video/' : 'http://player.vimeo.com/video/';
-=======
     this.baseUrl = document.location.protocol + '//player.vimeo.com/video/';
->>>>>>> ce334edb
 
     this.vimeo = {};
     this.vimeoInfo = {};
