--- conflicted
+++ resolved
@@ -48,7 +48,7 @@
       // Parent is not set yet so we have to wait a tick
       setTimeout(function() {
         this.el_.parentNode.className += ' vjs-vimeo';
-        
+
         if (Vimeo.isApiReady) {
           this.initPlayer();
         } else {
@@ -98,7 +98,6 @@
 
         divWrapper.appendChild(divBlocker);
       }
-<<<<<<< HEAD
 
       if (Vimeo.isApiReady) {
         this.initPlayer();
@@ -106,11 +105,7 @@
         Vimeo.apiReadyQueue.push(this);
       }
 
-      if(this.options_.poster == "") {
-=======
-      
       if(this.options_.poster == "" && this.videoId != null) {
->>>>>>> 4abf948c
         $.getJSON(this.baseApiUrl + this.videoId + '.json?callback=?', {format: "json"}, (function(_this){
           return function(data) {
             // Set the low resolution first
@@ -124,7 +119,7 @@
 
     initPlayer: function() {
       var self = this;
-      
+
       $(self.iframe).load(function(){
         var vimeoVideoID = Vimeo.parseUrl(self.options_.source.src).videoId;
         //load vimeo
@@ -132,9 +127,9 @@
           self.vimeo.api('unload');
           delete self.vimeo;
         }
-        
+
         self.vimeo = $f(self.iframe);
-        
+
         self.vimeoInfo = {
           state: VimeoState.UNSTARTED,
           volume: 1,
@@ -316,21 +311,6 @@
       var uri = '';
 
       try {
-<<<<<<< HEAD
-
-        $.getJSON(this.baseApiUrl + this.videoId + '.json?callback=?', {format: "json"}, (function(_uri){
-          return function(data) {
-            // Set the low resolution first
-            _uri = data[0].thumbnail_large;
-          };
-        })(uri));
-
-        var image = new Image();
-        image.onload = function(){
-          // Onload thumbnail
-          if('naturalHeight' in this){
-            if(this.naturalHeight <= 90 || this.naturalWidth <= 120) {
-=======
         if(this.url.videoId != null){
           $.getJSON(this.baseApiUrl + this.videoId + '.json?callback=?', {format: "json"}, (function(_uri){
             return function(data) {
@@ -338,7 +318,7 @@
               _uri = data[0].thumbnail_large;
             };
           })(uri));
-          
+
           var image = new Image();
           image.onload = function(){
             // Onload thumbnail
@@ -348,7 +328,6 @@
                 return;
               }
             } else if(this.height <= 90 || this.width <= 120) {
->>>>>>> 4abf948c
               this.onerror();
               return;
             }
